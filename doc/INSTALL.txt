--- conflicted
+++ resolved
@@ -16,15 +16,10 @@
 
 = Installing the vendor device drivers =
 == Andor Clara camera ==
-<<<<<<< HEAD
+
 Install Andor SDK (USB product).
-WARNING! not all versions work:
-* v2.93 doesn't work because it blocks after a few image acquired
-=======
-Install Andor SDK (USB product). 
 WARNING! no version works fully, but a frankstein one:
 * v2.93 (and v2.91+) doesn't work because it blocks after a few image acquired
->>>>>>> 339dadea
 * v2.90 doesn't support changing the preamp gain
 * The firmware of v2.90 (/usr/local/etc/andor) and code from v2.93
   (/usr/local/lib) works (but use 100% of CPU when acquiring images)
