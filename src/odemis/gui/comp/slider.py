#-*- coding: utf-8 -*-
"""
@author: Rinze de Laat

Copyright © 2012 Rinze de Laat, Delmic

This file is part of Odemis.

Odemis is free software: you can redistribute it and/or modify it under the
terms of the GNU General Public License as published by the Free Software
Foundation, either version 2 of the License, or (at your option) any later
version.

Odemis is distributed in the hope that it will be useful, but WITHOUT ANY
WARRANTY; without even the implied warranty of MERCHANTABILITY or FITNESS FOR A
PARTICULAR PURPOSE. See the GNU General Public License for more details.

You should have received a copy of the GNU General Public License along with
Odemis. If not, see http://www.gnu.org/licenses/.

"""

import logging
import math
import time

import wx
from wx.lib.agw.aui.aui_utilities import StepColour

import odemis.gui
from .text import UnitFloatCtrl, UnitIntegerCtrl
from odemis.gui.img.data import getsliderBitmap, getslider_disBitmap
from odemis.gui.util import limit_invocation



class Slider(wx.PyPanel):
    """ This class describes a Slider control.

    The default value is 0.0 and the default value range is [0.0 ... 1.0]. The
    SetValue and GetValue methods accept and return float values.

    """

    def __init__(self, parent, id=wx.ID_ANY, value=0.0, val_range=(0.0, 1.0),
                 size=(-1, -1), pos=wx.DefaultPosition, style=wx.NO_BORDER,
                 name="Slider", scale=None):
        """
        :param parent: Parent window. Must not be None.
        :param id:     Slider identifier.
        :param pos:    Slider position. If the position (-1, -1) is specified
                       then a default position is chosen.
        :param size:   Slider size. If the default size (-1, -1) is specified
                       then a default size is chosen.
        :param style:  use wx.Panel styles
        :param name:   Window name.
        :param scale:  'linear' (default), 'cubic' or 'log'
        """

        wx.PyPanel.__init__(self, parent, id, pos, size, style, name)

        # Set minimum height
        if size == (-1, -1):
            self.SetMinSize((-1, 8))

        self.current_value = value

        # Closed range within which the current value must fall
        self.value_range = val_range

        self.range_span = float(val_range[1] - val_range[0])
        # event.GetX() position or Horizontal position across Panel
        self.x = 0
        # position of the drag handle within the slider, ranging from 0 to
        # the slider width
        self.handlePos = 0

        #Get Pointer's bitmap
        self.bitmap = getsliderBitmap()
        self.bitmap_dis = getslider_disBitmap()

        # Pointer dimensions
        self.handle_width, self.handle_height = self.bitmap.GetSize()
        self.half_h_width = self.handle_width / 2
        self.half_h_height = self.handle_height / 2

        if scale == "cubic":
            self._percentage_to_val = self._cubic_perc_to_val
            self._val_to_percentage = self._cubic_val_to_perc
        elif scale == "log":
            self._percentage_to_val = self._log_perc_to_val
            self._val_to_percentage = self._log_val_to_perc
        else:
            self._percentage_to_val = lambda r0, r1, p: (r1 - r0) * p + r0
            self._val_to_percentage = lambda r0, r1, v: (float(v) - r0) / (r1 - r0)

        # Fire slide events at a maximum of once per '_fire_rate' seconds
        self._fire_rate = 0.05
        self._fire_time = time.time()

        # Data events
        self.Bind(wx.EVT_MOTION, self.OnMotion)
        self.Bind(wx.EVT_LEFT_DOWN, self.OnLeftDown)
        self.Bind(wx.EVT_LEFT_UP, self.OnLeftUp)

        # Layout Events
        self.Bind(wx.EVT_PAINT, self.OnPaint)
        self.Bind(wx.EVT_SIZE, self.OnSize)

    def __del__(self):
        # FIXME: put here to try and prevent PyDeadObject exceptions. Might
        # become superfluous.
        # Data events
        self.Unbind(wx.EVT_MOTION, self.OnMotion)
        self.Unbind(wx.EVT_LEFT_DOWN, self.OnLeftDown)
        self.Unbind(wx.EVT_LEFT_UP, self.OnLeftUp)

        # Layout Events
        self.Unbind(wx.EVT_PAINT, self.OnPaint)
        self.Unbind(wx.EVT_SIZE, self.OnSize)
        print "Slider unbound"

    @staticmethod
    def _log_val_to_perc(r0, r1, v):
        """ Transform the value v into a fraction [0..1] of the [r0..r1] range
        using a log
        [r0..r1] should not contain 0
        ex: 1, 100, 10 -> 0.5
        ex: -10, -0.1, -1 -> 0.5
        """
        if r0 < 0:
            return -Slider._log_val_to_perc(-r1, -r0, -v)

        assert(r0 < r1)
        assert(r0 > 0 and r1 > 0)
        p = math.log(v/r0, r1/r0)
        return p

    @staticmethod
    def _log_perc_to_val(r0, r1, p):
        """ Transform the fraction p into a value with the range [r0..r1] using
        an exponential.
        """
        if r0 < 0:
            return -Slider._log_perc_to_val(-r1, -r0, p)

        assert(r0 < r1)
        assert(r0 > 0 and r1 > 0)
        v = r0 * ((r1/r0)**p)
        return v

    @staticmethod
    def _cubic_val_to_perc(r0, r1, v):
        """ Transform the value v into a fraction [0..1] of the [r0..r1] range
        using an inverse cube
        """
        assert(r0 < r1)
        p = abs(float(v - r0) / (r1 - r0))
        p = p**(1/3.0)
        return p

    @staticmethod
    def _cubic_perc_to_val(r0, r1, p):
        """ Transform the fraction p into a value with the range [r0..r1] using
        a cube.
        """
        assert(r0 < r1)
        p = p**3
        v = (r1 - r0) * p + r0
        return v

    def GetMin(self):
        """ Return this minumum value of the range """
        return self.value_range[0]

    def GetMax(self):
        """ Return the maximum value of the range """
        return self.value_range[1]

    def OnPaint(self, event=None):
        """ This paint event handler draws the actual control """
        dc = wx.BufferedPaintDC(self)
        width, height = self.GetWidth(), self.GetHeight()
        _, half_height = width / 2, height / 2

        bgc = self.Parent.GetBackgroundColour()
        dc.SetBackground(wx.Brush(bgc, wx.SOLID))
        dc.Clear()

        fgc = self.Parent.GetForegroundColour()

        if not self.Enabled:
            fgc = StepColour(fgc, 50)


        dc.SetPen(wx.Pen(fgc, 1))

        # Main line
        dc.DrawLine(self.half_h_width, half_height,
                    width - self.half_h_width, half_height)


        dc.SetPen(wx.Pen("#DDDDDD", 1))

        # ticks
        steps = [v / 10.0 for v in range(1, 10)]
        for s in steps:
            v = (self.range_span * s) + self.value_range[0]
            pix_x = self._val_to_pixel(v) + self.half_h_width
            dc.DrawLine(pix_x, half_height - 1,
                        pix_x, half_height)


        if self.Enabled:
            dc.DrawBitmap(self.bitmap,
                          self.handlePos,
                          half_height - self.half_h_height,
                          True)
        else:
            dc.DrawBitmap(self.bitmap_dis,
                          self.handlePos,
                          half_height - self.half_h_height,
                          True)

        event.Skip()

    def OnSize(self, event=None):
        """
        If Panel is getting resize for any reason then calculate pointer's position
        based on it's new size
        """
        self.handlePos = self._val_to_pixel()
        self.Refresh()

    def OnLeftDown(self, event=None):
        """ This event handler fires when the left mouse button is pressed down
        when the  mouse cursor is over the slide bar.

        It captures the mouse, so the user can drag the slider until the left
        button is released.

        """

        self.CaptureMouse()
        self.set_position_value(event.GetX())
        # TODO: Should get the focus (and not give it to its text field)
#        self.SetFocus()

    def OnLeftUp(self, event=None):
        """ This event handler is called when the left mouse button is released
        while the mouse cursor is over the slide bar.

        If the slider had the mouse captured, it will be released.

        """

        if self.HasCapture():
            self.ReleaseMouse()

        event.Skip()

    def OnMotion(self, event=None):
        """ Mouse motion event handler """
        # If the user is dragging...
        if self.HasCapture():
            # Set the value according to the slider's x position
            self.set_position_value(event.GetX())

    def set_position_value(self, xPos):
        """ This method sets the value of the slider according to the x position
        of the slider handle.
        Called when the user changes the value.

        :param Xpos (int): The x position relative to the left side of the
                           slider
        """

        #limit movement if X position is greater then self.width
        if xPos > self.GetWidth() - self.half_h_width:
            self.handlePos = self.GetWidth() - self.handle_width
        #limit movement if X position is less then 0
        elif xPos < self.half_h_width:
            self.handlePos = 0
        #if X position is between 0-self.width
        else:
            self.handlePos = xPos - self.half_h_width

        #calculate value, based on pointer position
        self._SetValue(self._pixel_to_val())
        self.send_slider_update_event()

    def _val_to_pixel(self, val=None):
        """ Convert a slider value into a pixel position """
        val = self.current_value if val is None else val
        slider_width = self.GetWidth() - self.handle_width
        prcnt = self._val_to_percentage(self.value_range[0],
                                        self.value_range[1],
                                        val)
        return int(abs(slider_width * prcnt))

    def _pixel_to_val(self):
        """ Convert the current handle position into a value """
        prcnt = float(self.handlePos) / (self.GetWidth() - self.handle_width)
        return self._percentage_to_val(self.value_range[0],
                                       self.value_range[1],
                                       prcnt)

    @limit_invocation(0.07)  #pylint: disable=E1120
    def send_slider_update_event(self):
        logging.debug("Firing change event")

<<<<<<< HEAD
        # now = time.time()
        # # Prevent this event from firing too often.
        # if self.HasCapture() and (now - self._fire_time) < self._fire_rate:
        #     return
=======
        # TODO ensure that the last change is always emitted (eg: when releasing
        # the mouse, or stopping writing numbers) 
        now = time.time()
        # Prevent this event from firing too often.
        if self.HasCapture() and (now - self._fire_time) < self._fire_rate:
            return
>>>>>>> 5508868c

        # self._fire_time = now

        change_evt = wx.CommandEvent(wx.wxEVT_COMMAND_SLIDER_UPDATED)
        self.GetEventHandler().ProcessEvent(change_evt)


    def SetValue(self, value):
        """ Set the value of the slider

        If the slider is currently being dragged, the value will *NOT* be set.
        
        It doesn't send an event that the value was modified. To send an
        event, you need to call send_slider_update_event()
        """
        # If the user is *NOT* dragging...
        if not self.HasCapture():
            self._SetValue(value)

    def _SetValue(self, value):
        """ Set the value of the slider

        The value will be clipped if it is out of range.
        """

        if not isinstance(value, (int, long, float)):
            raise TypeError("Illegal data type %s" % type(value))

        if self.current_value == value:
            logging.debug("Identical value %s ignored", value)
            return

        logging.debug("Setting slider value to %s", value)

        if value < self.value_range[0]:
            logging.warn("Value lower than minimum!")
            self.current_value = self.value_range[0]
        elif value > self.value_range[1]:
            logging.warn("Value higher than maximum!")
            self.current_value = self.value_range[1]
        else:
            self.current_value = value

        self.handlePos = self._val_to_pixel()

        self.Refresh()

    def GetValue(self):
        """ Get the value of the slider """
        return self.current_value

    def GetWidth(self):
        return self.GetSize()[0]

    def GetHeight(self):
        return self.GetSize()[1]

    def GetRange(self, rng):
        self.value_range = rng


class NumberSlider(Slider):
    """ A Slider with an extra linked text field showing the current value.

    """

    def __init__(self, parent, id=wx.ID_ANY, value=0, val_range=(0.0, 1.0),
                 size=(-1, -1), pos=wx.DefaultPosition, style=wx.NO_BORDER,
                 name="Slider", scale=None, t_class=UnitFloatCtrl,
                 t_size=(50, -1), unit="", accuracy=None):
        """
        unit (None or string): if None then display numbers as-is, otherwise
          adds a SI prefix and unit.
        accuracy (None or int): number of significant digits. If None, displays
          almost all the value.
        """
        Slider.__init__(self, parent, id, value, val_range, size,
                        pos, style, name, scale)

        self.linked_field = t_class(self, -1,
                                    value,
                                    style=wx.NO_BORDER,
                                    size=t_size,
                                    min_val=val_range[0],
                                    max_val=val_range[1],
                                    unit=unit,
                                    accuracy=accuracy)

        self.linked_field.SetForegroundColour(odemis.gui.FOREGROUND_COLOUR_EDIT)
        self.linked_field.SetBackgroundColour(parent.GetBackgroundColour())

        self.linked_field.Bind(wx.EVT_COMMAND_ENTER, self._update_slider)


    def __del__(self):
        # FIXME: put here to try and prevent PyDeadObject exceptions. Might
        # become superfluous.
        self.linked_field.Unbind(wx.EVT_COMMAND_ENTER, self._update_slider)
        print "NumberSlider unbound"

    def _update_slider(self, evt):
        """ Private event handler called when the slider should be updated, for
            example when a linked text field receives a new value.

        """

        # If the slider is not being dragged
        if not self.HasCapture():
            text_val = self.linked_field.GetValue()
            if self.GetValue() != text_val:
                logging.debug("Updating slider value to %s", text_val)
                self._SetValue(text_val)
                self.send_slider_update_event()
                evt.Skip()

    def _update_linked_field(self, value):
        """ Update any linked field to the same value as this slider
        """
        logging.debug("Updating number field to %s", value)
        self.linked_field.ChangeValue(value)

    def set_position_value(self, xPos):
        """ Overridden method, so the linked field update could be added
        """

        Slider.set_position_value(self, xPos)
        self._update_linked_field(self.current_value)

    def _SetValue(self, val):
        """ Overridden method, so the linked field update could be added
        """

        Slider._SetValue(self, val)
        self._update_linked_field(val)

    def OnLeftUp(self, event=None):
        """ Overridden method, so the linked field update could be added
        """

        if self.HasCapture():
            Slider.OnLeftUp(self, event)
            self._update_linked_field(self.current_value)

        event.Skip()

    def GetWidth(self):
        """ Return the control's width, which includes both the slider bar and
        the text field.
        """
        return Slider.GetWidth(self) - self.linked_field.GetSize()[0]

    def OnPaint(self, event=None):
        t_x = self.GetSize()[0] - self.linked_field.GetSize()[0]
        t_y = -2
        self.linked_field.SetPosition((t_x, t_y))

        Slider.OnPaint(self, event)


class UnitIntegerSlider(NumberSlider):

    def __init__(self, *args, **kwargs):
        kwargs['t_class'] = UnitIntegerCtrl
        NumberSlider.__init__(self, *args, **kwargs)

    def _update_linked_field(self, value):
        value = int(value)
        NumberSlider._update_linked_field(self, value)

class UnitFloatSlider(NumberSlider):

    def __init__(self, *args, **kwargs):
        kwargs['t_class'] = UnitFloatCtrl
        kwargs['accuracy'] = kwargs.get('accuracy', 3)

        NumberSlider.__init__(self, *args, **kwargs)
<|MERGE_RESOLUTION|>--- conflicted
+++ resolved
@@ -309,19 +309,10 @@
     def send_slider_update_event(self):
         logging.debug("Firing change event")
 
-<<<<<<< HEAD
         # now = time.time()
         # # Prevent this event from firing too often.
         # if self.HasCapture() and (now - self._fire_time) < self._fire_rate:
         #     return
-=======
-        # TODO ensure that the last change is always emitted (eg: when releasing
-        # the mouse, or stopping writing numbers) 
-        now = time.time()
-        # Prevent this event from firing too often.
-        if self.HasCapture() and (now - self._fire_time) < self._fire_rate:
-            return
->>>>>>> 5508868c
 
         # self._fire_time = now
 
@@ -333,7 +324,7 @@
         """ Set the value of the slider
 
         If the slider is currently being dragged, the value will *NOT* be set.
-        
+
         It doesn't send an event that the value was modified. To send an
         event, you need to call send_slider_update_event()
         """
