--- conflicted
+++ resolved
@@ -179,10 +179,7 @@
         fold_panel.add_item(self.panel)
 
         self.highlight_change = highlight_change
-<<<<<<< HEAD
         self.num_entries = 0
-=======
->>>>>>> 3905c42c
         self.entries = []  # list of SettingEntry
 
     def hide_panel(self):
@@ -308,7 +305,6 @@
 
         return minv, maxv, choices, unit
 
-<<<<<<< HEAD
     def add_label(self, label, value=None, selectable=True):
         """ Adds a label to the settings panel, accompanied by an immutable
         value if one's provided.
@@ -318,23 +314,23 @@
           (iow, copy/pasted)
         returns (SettingEntry): the new SettingEntry created
         """
-        self.panel.clear_message()
+        self._clear()
         # Create label
         lbl_ctrl = wx.StaticText(self.panel, wx.ID_ANY, unicode(label))
-        self.panel._gb_sizer.Add(lbl_ctrl, (self.num_entries, 0),
+        self._gb_sizer.Add(lbl_ctrl, (self.num_entries, 0),
                            flag=wx.ALL | wx.ALIGN_CENTER_VERTICAL, border=5)
 
         if value and not selectable:
             value_ctrl = wx.StaticText(self.panel, label=unicode(value))
             value_ctrl.SetForegroundColour(odemis.gui.FG_COLOUR_DIS)
-            self.panel._gb_sizer.Add(value_ctrl, (self.num_entries, 1),
+            self._gb_sizer.Add(value_ctrl, (self.num_entries, 1),
                                flag=wx.ALL, border=5)
         elif value and selectable:
             value_ctrl = wx.TextCtrl(self.panel, value=unicode(value),
                                      style=wx.BORDER_NONE | wx.TE_READONLY)
             value_ctrl.SetForegroundColour(odemis.gui.FG_COLOUR_DIS)
             value_ctrl.SetBackgroundColour(odemis.gui.BG_COLOUR_MAIN)
-            self.panel._gb_sizer.Add(value_ctrl, (self.num_entries, 1),
+            self._gb_sizer.Add(value_ctrl, (self.num_entries, 1),
                                flag=wx.ALL | wx.EXPAND | wx.ALIGN_CENTER_VERTICAL,
                                border=5)
         else:
@@ -347,21 +343,13 @@
         return ne
 
     def add_browse_button(self, label, label_tl=None, clearlabel=None):
-        self.panel.clear_message()
-=======
-    def add_browse_button(self, label, label_tl=None, clearlabel=None):
         self.panel.clear_default_message()
->>>>>>> 3905c42c
 
         # Create label
         lbl_ctrl = wx.StaticText(self.panel, wx.ID_ANY, unicode(label))
         if label_tl:
             lbl_ctrl.SetToolTipString(label_tl)
-<<<<<<< HEAD
-        self.panel._gb_sizer.Add(lbl_ctrl, (self.num_entries, 0),
-=======
         self.panel._gb_sizer.Add(lbl_ctrl, (self.panel.num_rows, 0),
->>>>>>> 3905c42c
                            flag=wx.ALL | wx.ALIGN_CENTER_VERTICAL, border=5)
 
         config = guiconf.get_acqui_conf()
@@ -375,11 +363,7 @@
         value_ctrl.SetBackgroundColour(odemis.gui.BG_COLOUR_MAIN)
 
         self.panel._gb_sizer.Add(value_ctrl,
-<<<<<<< HEAD
-                           (self.num_entries, 1),
-=======
                            (self.panel.num_rows, 1),
->>>>>>> 3905c42c
                            flag=wx.ALL | wx.EXPAND | wx.ALIGN_CENTER_VERTICAL,
                            border=5)
 
@@ -390,18 +374,6 @@
 
         return ne
 
-<<<<<<< HEAD
-    def add_divider(self):
-        line = wx.StaticLine(self.panel, size=(-1, 1))
-        self.panel._gb_sizer.Add(
-                line,
-                (self.num_entries, 0),
-                span=(1, 2),
-                flag=wx.ALL | wx.EXPAND,
-                border=5
-        )
-        self.num_entries += 1
-=======
     def _get_number_formatter(self, value_ctrl, val, val_unit):
         """ TODO: replace/refactor. This method was added as a quick fix """
         value_formatter = None
@@ -418,7 +390,6 @@
                 value_ctrl.SetValue(readable_str(value, unit, sig=3))
 
         return value_formatter
->>>>>>> 3905c42c
 
     def add_value(self, name, vigil_attr, comp, conf=None):
         """ Add a name/value pair to the settings panel.
@@ -431,34 +402,22 @@
         assert isinstance(vigil_attr, VigilantAttributeBase)
 
         # Remove any 'empty panel' warning
-<<<<<<< HEAD
-        self.panel.clear_message()
-=======
         self.panel.clear_default_message()
->>>>>>> 3905c42c
 
         # If no conf provided, set it to an empty dictionary
         conf = conf or {}
 
         # Get the range and choices
         min_val, max_val, choices, unit = self._get_va_meta(comp, vigil_attr, conf)
-<<<<<<< HEAD
-=======
         ctrl_format = conf.get("format", True)
->>>>>>> 3905c42c
 
         if choices:
-            formatted = conf.get("format", True)
             # choice_fmt is an iterable of tuples: choice -> formatted choice
             # (like a dict, but keeps order)
             if isinstance(choices, dict):
                 # it's then already value -> string (user-friendly display)
                 choices_fmt = choices.items()
-<<<<<<< HEAD
-            elif (formatted and len(choices) > 1 and
-=======
             elif (ctrl_format and len(choices) > 1 and
->>>>>>> 3905c42c
                   all([isinstance(c, numbers.Real) for c in choices])):
                 # choices = sorted(choices)
                 fmt, prefix = utun.si_scale_list(choices)
@@ -483,11 +442,7 @@
         # Change radio type to fitting type depending on its content
         if control_type == odemis.gui.CONTROL_RADIO:
             if len(choices_fmt) <= 1:  # only one choice => force label
-<<<<<<< HEAD
-                control_type = odemis.gui.CONTROL_LABEL
-=======
                 control_type = odemis.gui.CONTROL_READONLY
->>>>>>> 3905c42c
             elif len(choices_fmt) > 10:  # too many choices => combo
                 control_type = odemis.gui.CONTROL_COMBO
             else:
@@ -505,21 +460,11 @@
             # don't increase panel.num_rows, as it doesn't add any graphical element
             return
 
-<<<<<<< HEAD
-        # Format label
-        label = conf.get('label', self._label_to_human(name))
-        tooltip = conf.get('tooltip', "")
-        # Add the label to the panel
-        lbl_ctrl = wx.StaticText(self.panel, -1, u"%s" % label)
-        lbl_ctrl.SetToolTipString(tooltip)
-        self.panel._gb_sizer.Add(lbl_ctrl, (self.num_entries, 0), flag=wx.ALL | wx.ALIGN_CENTER_VERTICAL, border=5)
-=======
 
 
         # Format label
         label_text = conf.get('label', self._label_to_human(name))
         tooltip = conf.get('tooltip', "")
->>>>>>> 3905c42c
 
         # the Vigilant Attribute Connector connects the wx control to the
         # vigilant attribute.
@@ -596,12 +541,7 @@
                                              value_ctrl,
                                              events=wx.EVT_COMMAND_ENTER)
 
-<<<<<<< HEAD
-            new_ctrl.Bind(wx.EVT_COMMAND_ENTER, self.on_setting_changed)
-            # new_ctrl.Bind(wx.EVT_TEXT, self.on_setting_changed)
-=======
             value_ctrl.Bind(wx.EVT_COMMAND_ENTER, self.on_setting_changed)
->>>>>>> 3905c42c
 
         elif control_type == odemis.gui.CONTROL_FLT:
             if unit == "": # don't display unit prefix if no unit
@@ -624,17 +564,6 @@
             value_ctrl.Bind(wx.EVT_COMMAND_ENTER, self.on_setting_changed)
 
         elif control_type == odemis.gui.CONTROL_RADIO:
-<<<<<<< HEAD
-            new_ctrl = GraphicalRadioButtonControl(
-                self.panel,
-                - 1,
-                size=(-1, 16),
-                choices=[c for c, _ in choices_fmt],
-                style=wx.NO_BORDER,
-                labels=[f for _, f in choices_fmt],
-                units=unit
-            )
-=======
 
             ctrl_conf = {
                 'size': (-1, 16),
@@ -644,7 +573,6 @@
             }
 
             lbl_ctrl, value_ctrl = self.panel.add_radio_control(label_text, conf=ctrl_conf)
->>>>>>> 3905c42c
 
             if conf.get('type', None) == "1d_binning":
                 # need to convert back and forth between 1D and 2D
@@ -689,18 +617,8 @@
             value_ctrl.Bind(wx.EVT_BUTTON, self.on_setting_changed)
 
         elif control_type == odemis.gui.CONTROL_COMBO:
-            # Replace add_combo_control
-
-<<<<<<< HEAD
-            new_ctrl = ComboBox(
-                self.panel,
-                wx.ID_ANY,
-                value='', pos=(0, 0), size=(100, 16),
-                style=wx.BORDER_NONE | wx.TE_PROCESS_ENTER
-            )
-=======
+
             ctrl_conf = {
->>>>>>> 3905c42c
 
             }
 
@@ -714,11 +632,7 @@
 
             # A small wrapper function makes sure that the value can
             # be set by passing the actual value (As opposed to the text label)
-<<<<<<< HEAD
-            def cb_set(value, ctrl=new_ctrl, u=unit):
-=======
             def cb_set(value, ctrl=value_ctrl, u=unit):
->>>>>>> 3905c42c
                 for i in range(ctrl.Count):
                     if ctrl.GetClientData(i) == value:
                         logging.debug("Setting ComboBox value to %s", ctrl.Items[i])
@@ -757,11 +671,7 @@
 
             vac = VigilantAttributeConnector(
                 vigil_attr,
-<<<<<<< HEAD
-                new_ctrl,
-=======
                 value_ctrl,
->>>>>>> 3905c42c
                 va_2_ctrl=cb_set,
                 ctrl_2_va=cb_get,
                 events=(wx.EVT_COMBOBOX, wx.EVT_TEXT_ENTER)
@@ -773,14 +683,7 @@
         else:
             logging.error("Unknown control type %s", control_type)
 
-<<<<<<< HEAD
-        new_ctrl.SetToolTipString(tooltip)
-
-        self.panel._gb_sizer.Add(new_ctrl, (self.num_entries, 1),
-                           flag=wx.ALL | wx.EXPAND | wx.ALIGN_CENTER_VERTICAL, border=5)
-=======
         value_ctrl.SetToolTipString(tooltip)
->>>>>>> 3905c42c
 
         ne = SettingEntry(name, vigil_attr, comp, lbl_ctrl, value_ctrl, vac)
         self.entries.append(ne)
@@ -792,35 +695,6 @@
 
         return ne
 
-<<<<<<< HEAD
-    @staticmethod
-    def _create_label(panel, vigil_attr, unit):
-        """ Create a read-only TextCtrl connected to the given va
-
-        :return: The newly created control and its vig
-        """
-        # Read only value
-        new_ctrl = wx.TextCtrl(panel, style=wx.BORDER_NONE | wx.TE_READONLY)
-        new_ctrl.SetForegroundColour(odemis.gui.FG_COLOUR_DIS)
-        new_ctrl.SetBackgroundColour(odemis.gui.BG_COLOUR_MAIN)
-
-        val = vigil_attr.value # only format if it's a number
-        if (isinstance(val, (int, long, float)) or
-            (isinstance(val, collections.Iterable) and len(val) > 0
-              and isinstance(val[0], (int, long, float)))
-            ):
-            def format_value(value, unit=unit):
-                new_ctrl.SetValue(readable_str(value, unit, sig=3))
-        else:
-            format_value = None
-        vac = VigilantAttributeConnector(vigil_attr,
-                                         new_ctrl,
-                                         va_2_ctrl=format_value)
-
-        return new_ctrl, vac
-
-=======
->>>>>>> 3905c42c
     def add_axis(self, name, comp, conf=None):
         """
         Add a widget to the setting panel to control an axis
@@ -836,11 +710,7 @@
         label = conf.get('label', self._label_to_human(name))
         # Add the label to the panel
         lbl_ctrl = wx.StaticText(self.panel, -1, u"%s" % label)
-<<<<<<< HEAD
-        self.panel._gb_sizer.Add(lbl_ctrl, (self.num_entries, 0),
-=======
         self.panel._gb_sizer.Add(lbl_ctrl, (self.panel.num_rows, 0),
->>>>>>> 3905c42c
                            flag=wx.ALL | wx.ALIGN_CENTER_VERTICAL, border=5)
 
         logging.debug("Adding Axis control %s", label)
@@ -854,11 +724,7 @@
         if hasattr(ad, "range"):
             minv, maxv = ad.range
 
-<<<<<<< HEAD
-            new_ctrl = UnitFloatSlider(
-=======
             value_ctrl = UnitFloatSlider(
->>>>>>> 3905c42c
                 self.panel,
                 value=pos,
                 min_val=minv,
@@ -889,11 +755,7 @@
 
             choices_fmt = sorted(choices_fmt) # sort 2-tuples = according to first value in tuple
 
-<<<<<<< HEAD
-            new_ctrl = ComboBox(
-=======
             value_ctrl = ComboBox(
->>>>>>> 3905c42c
                 self.panel,
                 wx.ID_ANY,
                 value='', pos=(0, 0), size=(100, 16),
@@ -941,11 +803,7 @@
                                 ctrl_2_pos=cb_get,
                                 events=(wx.EVT_COMBOBOX, wx.EVT_TEXT_ENTER))
 
-<<<<<<< HEAD
-        self.panel._gb_sizer.Add(new_ctrl, (self.num_entries, 1),
-=======
         self.panel._gb_sizer.Add(value_ctrl, (self.panel.num_rows, 1),
->>>>>>> 3905c42c
                            flag=wx.ALL | wx.EXPAND | wx.ALIGN_CENTER_VERTICAL,
                            border=5)
         # AxisConnector follows VigilantAttributeConnector interface, so can be
@@ -971,11 +829,7 @@
             span = wx.DefaultSpan
 
         for i, w in enumerate(wdg):
-<<<<<<< HEAD
-            self.panel._gb_sizer.Add(w, (self.num_entries, i), span=span,
-=======
             self.panel._gb_sizer.Add(w, (self.panel.num_rows, i), span=span,
->>>>>>> 3905c42c
                                flag=wx.ALL | wx.EXPAND,
                                border=5)
         self.panel.num_rows += 1
@@ -1500,15 +1354,9 @@
         spec (boolean or None): show, hide or don't change spec calib panel
         """
         if ar is not None:
-<<<<<<< HEAD
-            self._pnl_arfile.show_panel()
-        if spec is not None:
-            self._pnl_specfile.show_panel()
-=======
             self._pnl_arfile.show_panel(ar)
         if spec is not None:
             self._pnl_specfile.show_panel(spec)
->>>>>>> 3905c42c
 
         self.parent.Layout()
 
