--- conflicted
+++ resolved
@@ -193,7 +193,7 @@
             # List of all possible tabs used in Odemis' main GUI
             # microscope role(s), internal name, class, tab btn, tab panel
             # order matters, as the first matching tab is be the default one
-<<<<<<< HEAD
+
             tab_rules = [
                 (
                     ("secom", "sem", "optical"),
@@ -227,32 +227,12 @@
                     self.main_frame.pnl_tab_sparc_acqui
                 ),
                 (
-                    ("secom", "sparc"),
+                    (None, "secom", "sparc"),
                     "sparc_analysis",
                     tabs.AnalysisTab,
                     self.main_frame.btn_tab_sparc_analysis,
                     self.main_frame.pnl_tab_sparc_analysis),
             ]
-=======
-            tab_rules = [(("secom", "sem", "optical"), "secom_live",
-                         tabs.SecomStreamsTab,
-                         self.main_frame.btn_tab_secom_streams,
-                         self.main_frame.pnl_tab_secom_streams),
-                        # TODO: merge secom_gallery and sparc_analysis, once
-                        # the tab can adapt the views depending on the acquisition
-                        # content
-                        ("booooo", "secom_gallery", tabs.AnalysisTab,
-                         self.main_frame.btn_tab_secom_gallery,
-                         self.main_frame.pnl_tab_secom_gallery), # we want to hide this
-                        ("sparc", "sparc_acqui", tabs.SparcAcquisitionTab,
-                         self.main_frame.btn_tab_sparc_acqui,
-                         self.main_frame.pnl_tab_sparc_acqui),
-                        # None = displayed when no backend found
-                        ((None, "secom", "sparc"), "sparc_analysis", tabs.AnalysisTab,
-                          self.main_frame.btn_tab_sparc_analysis,
-                          self.main_frame.pnl_tab_sparc_analysis),
-                        ]
->>>>>>> 86509e55
 
             # Create the main tab controller and store a global reference
             # in the odemis.gui.cont package
